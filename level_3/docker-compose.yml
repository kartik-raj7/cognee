--- conflicted
+++ resolved
@@ -18,24 +18,16 @@
       - promethai_mem_backend
     build:
       context: ./
-<<<<<<< HEAD
-    volumes:
-      - "./:/app"
-=======
-
     volumes:
       - "./:/app"
       - ./.data:/app/.data
 
->>>>>>> d76cdf77
     environment:
       - HOST=0.0.0.0
     profiles: ["exclude-from-up"]
     ports:
       - 8000:8000
       - 443:443
-<<<<<<< HEAD
-=======
     depends_on:
       - postgres
     deploy:
@@ -44,7 +36,6 @@
           cpus: "4.0"
           memory: 8GB
 
->>>>>>> d76cdf77
 
   postgres:
     image: postgres
