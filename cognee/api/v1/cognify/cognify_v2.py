import asyncio
import hashlib
import logging
import uuid
from typing import Union

from fastapi_users import fastapi_users
from sqlalchemy.ext.asyncio import AsyncSession

from cognee.infrastructure.databases.graph import get_graph_config
from cognee.infrastructure.databases.relational.user_authentication.authentication_db import async_session_maker
from cognee.infrastructure.databases.relational.user_authentication.users import has_permission_document, \
    get_user_permissions, get_async_session_context, fast_api_users_init
# from cognee.infrastructure.databases.relational.user_authentication.authentication_db import async_session_maker
# from cognee.infrastructure.databases.relational.user_authentication.users import get_user_permissions, fastapi_users
from cognee.modules.cognify.config import get_cognify_config
from cognee.infrastructure.databases.relational.config import get_relationaldb_config
from cognee.modules.data.processing.document_types.AudioDocument import AudioDocument
from cognee.modules.data.processing.document_types.ImageDocument import ImageDocument
from cognee.shared.data_models import KnowledgeGraph
from cognee.modules.data.processing.document_types import PdfDocument, TextDocument
from cognee.modules.cognify.vector import save_data_chunks
from cognee.modules.data.processing.process_documents import process_documents
from cognee.modules.classification.classify_text_chunks import classify_text_chunks
from cognee.modules.data.extraction.data_summary.summarize_text_chunks import summarize_text_chunks
from cognee.modules.data.processing.filter_affected_chunks import filter_affected_chunks
from cognee.modules.data.processing.remove_obsolete_chunks import remove_obsolete_chunks
from cognee.modules.data.extraction.knowledge_graph.expand_knowledge_graph import expand_knowledge_graph
from cognee.modules.data.extraction.knowledge_graph.establish_graph_topology import establish_graph_topology
from cognee.modules.pipelines.tasks.Task import Task
from cognee.modules.pipelines import run_tasks, run_tasks_parallel
from cognee.modules.tasks import create_task_status_table, update_task_status, get_task_status

logger = logging.getLogger("cognify.v2")

update_status_lock = asyncio.Lock()

class PermissionDeniedException(Exception):
    def __init__(self, message: str):
        self.message = message
        super().__init__(self.message)

async def cognify(datasets: Union[str, list[str]] = None, root_node_id: str = None):

    relational_config = get_relationaldb_config()
    db_engine = relational_config.database_engine
    create_task_status_table()

    if datasets is None or len(datasets) == 0:
        return await cognify(db_engine.get_datasets())


    async def run_cognify_pipeline(dataset_name: str, files: list[dict]):
<<<<<<< HEAD

        for file in files:
            file["id"] = str(uuid.uuid4())
            file["name"] = file["name"].replace(" ", "_")

            async with get_async_session_context() as session:
                active_user = await fast_api_users_init()

                out = await has_permission_document(active_user.current_user(active=True), file["id"], "write", session)

                if out:


                    async with update_status_lock:
                        task_status = get_task_status([dataset_name])

                        if dataset_name in task_status and task_status[dataset_name] == "DATASET_PROCESSING_STARTED":
                            logger.info(f"Dataset {dataset_name} is being processed.")
                            return

                        update_task_status(dataset_name, "DATASET_PROCESSING_STARTED")
                    try:
                        cognee_config = get_cognify_config()
                        graph_config = get_graph_config()
                        root_node_id = None

                        if graph_config.infer_graph_topology and graph_config.graph_topology_task:
                            from cognee.modules.topology.topology import TopologyEngine
                            topology_engine = TopologyEngine(infer=graph_config.infer_graph_topology)
                            root_node_id = await topology_engine.add_graph_topology(files = files)
                        elif graph_config.infer_graph_topology and not graph_config.infer_graph_topology:
                            from cognee.modules.topology.topology import TopologyEngine
                            topology_engine = TopologyEngine(infer=graph_config.infer_graph_topology)
                            await topology_engine.add_graph_topology(graph_config.topology_file_path)
                        elif not graph_config.graph_topology_task:
                            root_node_id = "ROOT"

                        tasks = [
                            Task(process_documents, parent_node_id = root_node_id, task_config = { "batch_size": 10 }, user_id = hashed_user_id, user_permissions=user_permissions), # Classify documents and save them as a nodes in graph db, extract text chunks based on the document type
                            Task(establish_graph_topology, topology_model = KnowledgeGraph), # Set the graph topology for the document chunk data
                            Task(expand_knowledge_graph, graph_model = KnowledgeGraph), # Generate knowledge graphs from the document chunks and attach it to chunk nodes
                            Task(filter_affected_chunks, collection_name = "chunks"), # Find all affected chunks, so we don't process unchanged chunks
                            Task(
                                save_data_chunks,
                                collection_name = "chunks",
                            ), # Save the document chunks in vector db and as nodes in graph db (connected to the document node and between each other)
                            run_tasks_parallel([
                                Task(
                                    summarize_text_chunks,
                                    summarization_model = cognee_config.summarization_model,
                                    collection_name = "chunk_summaries",
                                ), # Summarize the document chunks
                                Task(
                                    classify_text_chunks,
                                    classification_model = cognee_config.classification_model,
                                ),
                            ]),
                            Task(remove_obsolete_chunks), # Remove the obsolete document chunks.
                        ]

                        pipeline = run_tasks(tasks, [
                            PdfDocument(title=f"{file['name']}.{file['extension']}", file_path=file["file_path"]) if file["extension"] == "pdf" else
                            AudioDocument(title=f"{file['name']}.{file['extension']}", file_path=file["file_path"]) if file["extension"] == "audio" else
                            ImageDocument(title=f"{file['name']}.{file['extension']}", file_path=file["file_path"]) if file["extension"] == "image" else
                            TextDocument(title=f"{file['name']}.{file['extension']}", file_path=file["file_path"])
                            for file in files
                        ])

                        async for result in pipeline:
                            print(result)

                        update_task_status(dataset_name, "DATASET_PROCESSING_FINISHED")
                    except Exception as error:
                        update_task_status(dataset_name, "DATASET_PROCESSING_ERROR")
                        raise error


        existing_datasets = db_engine.get_datasets()

        awaitables = []


        # dataset_files = []
        # dataset_name = datasets.replace(".", "_").replace(" ", "_")

        # for added_dataset in existing_datasets:
        #     if dataset_name in added_dataset:
        #         dataset_files.append((added_dataset, db_engine.get_files_metadata(added_dataset)))

        for dataset in datasets:
            if dataset in existing_datasets:
                # for file_metadata in files:
                #     if root_node_id is None:
                #         root_node_id=file_metadata['id']
                awaitables.append(run_cognify_pipeline(dataset, db_engine.get_files_metadata(dataset)))

        return await asyncio.gather(*awaitables)
=======
        async with update_status_lock:
            task_status = get_task_status([dataset_name])

            if dataset_name in task_status and task_status[dataset_name] == "DATASET_PROCESSING_STARTED":
                logger.info(f"Dataset {dataset_name} is being processed.")
                return

            update_task_status(dataset_name, "DATASET_PROCESSING_STARTED")
        try:
            cognee_config = get_cognify_config()
            graph_config = get_graph_config()
            root_node_id = None

            if graph_config.infer_graph_topology and graph_config.graph_topology_task:
                from cognee.modules.topology.topology import TopologyEngine
                topology_engine = TopologyEngine(infer=graph_config.infer_graph_topology)
                root_node_id = await topology_engine.add_graph_topology(files = files)
            elif graph_config.infer_graph_topology and not graph_config.infer_graph_topology:
                from cognee.modules.topology.topology import TopologyEngine
                topology_engine = TopologyEngine(infer=graph_config.infer_graph_topology)
                await topology_engine.add_graph_topology(graph_config.topology_file_path)
            elif not graph_config.graph_topology_task:
                root_node_id = "ROOT"

            tasks = [
                Task(process_documents, parent_node_id = root_node_id), # Classify documents and save them as a nodes in graph db, extract text chunks based on the document type
                Task(establish_graph_topology, topology_model = KnowledgeGraph, task_config = { "batch_size": 10 }), # Set the graph topology for the document chunk data
                Task(expand_knowledge_graph, graph_model = KnowledgeGraph, collection_name = "entities"), # Generate knowledge graphs from the document chunks and attach it to chunk nodes
                Task(filter_affected_chunks, collection_name = "chunks"), # Find all affected chunks, so we don't process unchanged chunks
                Task(
                    save_data_chunks,
                    collection_name = "chunks",
                ), # Save the document chunks in vector db and as nodes in graph db (connected to the document node and between each other)
                run_tasks_parallel([
                    Task(
                        summarize_text_chunks,
                        summarization_model = cognee_config.summarization_model,
                        collection_name = "chunk_summaries",
                    ), # Summarize the document chunks
                    Task(
                        classify_text_chunks,
                        classification_model = cognee_config.classification_model,
                    ),
                ]),
                Task(remove_obsolete_chunks), # Remove the obsolete document chunks.
            ]

            pipeline = run_tasks(tasks, [
                PdfDocument(title=f"{file['name']}.{file['extension']}", file_path=file["file_path"]) if file["extension"] == "pdf" else
                AudioDocument(title=f"{file['name']}.{file['extension']}", file_path=file["file_path"]) if file["extension"] == "audio" else
                ImageDocument(title=f"{file['name']}.{file['extension']}", file_path=file["file_path"]) if file["extension"] == "image" else
                TextDocument(title=f"{file['name']}.{file['extension']}", file_path=file["file_path"])
                for file in files
            ])

            async for result in pipeline:
                print(result)

            update_task_status(dataset_name, "DATASET_PROCESSING_FINISHED")
        except Exception as error:
            update_task_status(dataset_name, "DATASET_PROCESSING_ERROR")
            raise error


    existing_datasets = db_engine.get_datasets()

    awaitables = []


    # dataset_files = []
    # dataset_name = datasets.replace(".", "_").replace(" ", "_")

    # for added_dataset in existing_datasets:
    #     if dataset_name in added_dataset:
    #         dataset_files.append((added_dataset, db_engine.get_files_metadata(added_dataset)))

    for dataset in datasets:
        if dataset in existing_datasets:
            # for file_metadata in files:
            #     if root_node_id is None:
            #         root_node_id=file_metadata['id']
            awaitables.append(run_cognify_pipeline(dataset, db_engine.get_files_metadata(dataset)))

    return await asyncio.gather(*awaitables)
>>>>>>> 26bca018


#
# if __name__ == "__main__":
#     from cognee.api.v1.add import add
#     from cognee.api.v1.datasets.datasets import datasets
#
#
#     async def aa():
#         await add("TEXT ABOUT NLP AND MONKEYS")
#
#         print(datasets.discover_datasets())
#
#         return



    # asyncio.run(cognify())<|MERGE_RESOLUTION|>--- conflicted
+++ resolved
@@ -1,18 +1,11 @@
 import asyncio
-import hashlib
 import logging
 import uuid
 from typing import Union
 
-from fastapi_users import fastapi_users
-from sqlalchemy.ext.asyncio import AsyncSession
-
 from cognee.infrastructure.databases.graph import get_graph_config
-from cognee.infrastructure.databases.relational.user_authentication.authentication_db import async_session_maker
 from cognee.infrastructure.databases.relational.user_authentication.users import has_permission_document, \
-    get_user_permissions, get_async_session_context, fast_api_users_init
-# from cognee.infrastructure.databases.relational.user_authentication.authentication_db import async_session_maker
-# from cognee.infrastructure.databases.relational.user_authentication.users import get_user_permissions, fastapi_users
+    get_async_session_context, fast_api_users_init
 from cognee.modules.cognify.config import get_cognify_config
 from cognee.infrastructure.databases.relational.config import get_relationaldb_config
 from cognee.modules.data.processing.document_types.AudioDocument import AudioDocument
@@ -51,7 +44,6 @@
 
 
     async def run_cognify_pipeline(dataset_name: str, files: list[dict]):
-<<<<<<< HEAD
 
         for file in files:
             file["id"] = str(uuid.uuid4())
@@ -63,8 +55,6 @@
                 out = await has_permission_document(active_user.current_user(active=True), file["id"], "write", session)
 
                 if out:
-
-
                     async with update_status_lock:
                         task_status = get_task_status([dataset_name])
 
@@ -90,9 +80,9 @@
                             root_node_id = "ROOT"
 
                         tasks = [
-                            Task(process_documents, parent_node_id = root_node_id, task_config = { "batch_size": 10 }, user_id = hashed_user_id, user_permissions=user_permissions), # Classify documents and save them as a nodes in graph db, extract text chunks based on the document type
-                            Task(establish_graph_topology, topology_model = KnowledgeGraph), # Set the graph topology for the document chunk data
-                            Task(expand_knowledge_graph, graph_model = KnowledgeGraph), # Generate knowledge graphs from the document chunks and attach it to chunk nodes
+                            Task(process_documents, parent_node_id = root_node_id), # Classify documents and save them as a nodes in graph db, extract text chunks based on the document type
+                            Task(establish_graph_topology, topology_model = KnowledgeGraph, task_config = { "batch_size": 10 }), # Set the graph topology for the document chunk data
+                            Task(expand_knowledge_graph, graph_model = KnowledgeGraph, collection_name = "entities"), # Generate knowledge graphs from the document chunks and attach it to chunk nodes
                             Task(filter_affected_chunks, collection_name = "chunks"), # Find all affected chunks, so we don't process unchanged chunks
                             Task(
                                 save_data_chunks,
@@ -149,92 +139,6 @@
                 awaitables.append(run_cognify_pipeline(dataset, db_engine.get_files_metadata(dataset)))
 
         return await asyncio.gather(*awaitables)
-=======
-        async with update_status_lock:
-            task_status = get_task_status([dataset_name])
-
-            if dataset_name in task_status and task_status[dataset_name] == "DATASET_PROCESSING_STARTED":
-                logger.info(f"Dataset {dataset_name} is being processed.")
-                return
-
-            update_task_status(dataset_name, "DATASET_PROCESSING_STARTED")
-        try:
-            cognee_config = get_cognify_config()
-            graph_config = get_graph_config()
-            root_node_id = None
-
-            if graph_config.infer_graph_topology and graph_config.graph_topology_task:
-                from cognee.modules.topology.topology import TopologyEngine
-                topology_engine = TopologyEngine(infer=graph_config.infer_graph_topology)
-                root_node_id = await topology_engine.add_graph_topology(files = files)
-            elif graph_config.infer_graph_topology and not graph_config.infer_graph_topology:
-                from cognee.modules.topology.topology import TopologyEngine
-                topology_engine = TopologyEngine(infer=graph_config.infer_graph_topology)
-                await topology_engine.add_graph_topology(graph_config.topology_file_path)
-            elif not graph_config.graph_topology_task:
-                root_node_id = "ROOT"
-
-            tasks = [
-                Task(process_documents, parent_node_id = root_node_id), # Classify documents and save them as a nodes in graph db, extract text chunks based on the document type
-                Task(establish_graph_topology, topology_model = KnowledgeGraph, task_config = { "batch_size": 10 }), # Set the graph topology for the document chunk data
-                Task(expand_knowledge_graph, graph_model = KnowledgeGraph, collection_name = "entities"), # Generate knowledge graphs from the document chunks and attach it to chunk nodes
-                Task(filter_affected_chunks, collection_name = "chunks"), # Find all affected chunks, so we don't process unchanged chunks
-                Task(
-                    save_data_chunks,
-                    collection_name = "chunks",
-                ), # Save the document chunks in vector db and as nodes in graph db (connected to the document node and between each other)
-                run_tasks_parallel([
-                    Task(
-                        summarize_text_chunks,
-                        summarization_model = cognee_config.summarization_model,
-                        collection_name = "chunk_summaries",
-                    ), # Summarize the document chunks
-                    Task(
-                        classify_text_chunks,
-                        classification_model = cognee_config.classification_model,
-                    ),
-                ]),
-                Task(remove_obsolete_chunks), # Remove the obsolete document chunks.
-            ]
-
-            pipeline = run_tasks(tasks, [
-                PdfDocument(title=f"{file['name']}.{file['extension']}", file_path=file["file_path"]) if file["extension"] == "pdf" else
-                AudioDocument(title=f"{file['name']}.{file['extension']}", file_path=file["file_path"]) if file["extension"] == "audio" else
-                ImageDocument(title=f"{file['name']}.{file['extension']}", file_path=file["file_path"]) if file["extension"] == "image" else
-                TextDocument(title=f"{file['name']}.{file['extension']}", file_path=file["file_path"])
-                for file in files
-            ])
-
-            async for result in pipeline:
-                print(result)
-
-            update_task_status(dataset_name, "DATASET_PROCESSING_FINISHED")
-        except Exception as error:
-            update_task_status(dataset_name, "DATASET_PROCESSING_ERROR")
-            raise error
-
-
-    existing_datasets = db_engine.get_datasets()
-
-    awaitables = []
-
-
-    # dataset_files = []
-    # dataset_name = datasets.replace(".", "_").replace(" ", "_")
-
-    # for added_dataset in existing_datasets:
-    #     if dataset_name in added_dataset:
-    #         dataset_files.append((added_dataset, db_engine.get_files_metadata(added_dataset)))
-
-    for dataset in datasets:
-        if dataset in existing_datasets:
-            # for file_metadata in files:
-            #     if root_node_id is None:
-            #         root_node_id=file_metadata['id']
-            awaitables.append(run_cognify_pipeline(dataset, db_engine.get_files_metadata(dataset)))
-
-    return await asyncio.gather(*awaitables)
->>>>>>> 26bca018
 
 
 #
