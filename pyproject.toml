[project]
name = "cognee"
<<<<<<< HEAD
version = "0.2.0.dev0"
=======
version = "0.1.44"
>>>>>>> fd77e92c
description = "Cognee - is a library for enriching LLM context with a semantic layer for better understanding and reasoning."
authors = [
    { name = "Vasilije Markovic" },
    { name = "Boris Arzentar" },
]
requires-python = ">=3.10,<=3.13"
readme = "README.md"
license = "Apache-2.0"
classifiers = [
    "Development Status :: 4 - Beta",
    "Intended Audience :: Developers",
    "License :: OSI Approved :: Apache Software License",
    "Topic :: Software Development :: Libraries",
    "Operating System :: MacOS :: MacOS X",
    "Operating System :: POSIX :: Linux",
    "Operating System :: Microsoft :: Windows",
]
dependencies = [
    "openai>=1.59.4,<2",
    "python-dotenv>=1.0.1",
    "pydantic==2.10.5",
    "pydantic-settings>=2.2.1,<3",
    "typing_extensions==4.12.2",
    "nltk==3.9.1",
    "numpy>=1.26.4, <=2.1",
    "pandas>=2.2.2",
    "sqlalchemy==2.0.39",
    "aiosqlite>=0.20.0,<0.21",
    "tiktoken<=0.9.0",
    "litellm>=1.57.4, <1.71.0",
    "instructor>=1.7.2",
    "langfuse>=2.32.0,<3",
    "filetype>=1.2.0",
    "aiohttp>=3.11.14",
    "aiofiles>=23.2.1",
    "rdflib>=7.1.4,<7.2.0",
    "graphistry>=0.33.5,<0.34",
    "pypdf>=4.1.0,<6.0.0",
    "jinja2>=3.1.3,<4",
    "matplotlib>=3.8.3,<4",
    "networkx>=3.4.2,<4",
    "lancedb==0.21.0",
    "alembic>=1.13.3,<2",
    "pre-commit>=4.0.1,<5",
    "scikit-learn>=1.6.1,<2",
    "limits>=4.4.1,<5",
    "fastapi==0.115.7",
    "python-multipart==0.0.20",
    "fastapi-users[sqlalchemy]==14.0.1",
    "dlt[sqlalchemy]>=1.9.0,<2",
    "sentry-sdk[fastapi]>=2.9.0,<3",
    "structlog>=25.2.0,<26",
    "onnxruntime<=1.21.1",
    "pylance==0.22.0",
    "kuzu==0.9.0"
]

[project.optional-dependencies]
api = [
    "uvicorn==0.34.0",
    "gunicorn>=20.1.0,<24",
    "websockets>=15.0.1"
]
weaviate = ["weaviate-client==4.9.6"]
qdrant = ["qdrant-client>=1.14.2,<2"]
neo4j = ["neo4j>=5.20.0,<6"]
postgres = [
    "psycopg2>=2.9.10,<3",
    "pgvector>=0.3.5,<0.4",
    "asyncpg==0.30.0",
]
postgres-binary = [
    "psycopg2>=2.9.10,<3",
    "pgvector>=0.3.5,<0.4",
    "asyncpg==0.30.0",
    "psycopg2-binary==2.9.10",
]
notebook = ["notebook>=7.1.0,<8"]
langchain = [
    "langsmith==0.2.3",
    "langchain_text_splitters==0.3.2",
]
llama-index = ["llama-index-core>=0.12.11,<0.13"]
gemini = ["google-generativeai>=0.8.4,<0.9"]
huggingface = ["transformers>=4.46.3,<5"]
ollama = ["transformers>=4.46.3,<5"]
mistral = ["mistral-common>=1.5.2,<2"]
anthropic = ["anthropic>=0.26.1,<0.27"]
deepeval = ["deepeval>=2.0.1,<3"]
posthog = ["posthog>=3.5.0,<4"]
falkordb = ["falkordb==1.0.9"]
groq = ["groq==0.8.0"]
milvus = ["pymilvus>=2.5.0,<3"]
chromadb = [
    "chromadb>=0.3.0,<0.7",
    "pypika==0.48.8",
]
docs = ["unstructured[csv, doc, docx, epub, md, odt, org, ppt, pptx, rst, rtf, tsv, xlsx]>=0.16.13,<18"]
codegraph = [
    "fastembed<=0.6.0 ; python_version < '3.13'",
    "transformers>=4.46.3,<5",
    "tree-sitter>=0.24.0,<0.25",
    "tree-sitter-python>=0.23.6,<0.24",
]
evals = [
    "plotly>=6.0.0,<7",
    "gdown>=5.2.0,<6",
]
gui = [
    "pyside6>=6.8.3,<7",
    "qasync>=0.27.1,<0.28",
]
graphiti = ["graphiti-core>=0.7.0,<0.8"]
# Note: New s3fs and boto3 versions don't work well together
# Always use comaptible fixed versions of these two dependencies
aws = ["s3fs[boto3]==2025.3.2"]
dev = [
    "pytest>=7.4.0,<8",
    "pytest-cov>=6.1.1",
    "pytest-asyncio>=0.21.1,<0.22",
    "coverage>=7.3.2,<8",
    "mypy>=1.7.1,<2",
    "notebook>=7.1.0,<8",
    "deptry>=0.20.0,<0.21",
    "pylint>=3.0.3,<4",
    "ruff>=0.9.2,<1.0.0",
    "tweepy==4.14.0",
    "gitpython>=3.1.43,<4",
    "mkdocs-material>=9.5.42,<10",
    "mkdocs-minify-plugin>=0.8.0,<0.9",
    "mkdocstrings[python]>=0.26.2,<0.27",
]
debug = ["debugpy==1.8.9"]

[project.urls]
Homepage = "https://www.cognee.ai"
Repository = "https://github.com/topoteretes/cognee"

[build-system]
requires = ["hatchling"]
build-backend = "hatchling.build"

[tool.hatch.build]
exclude = [
  "/bin",
  "/dist",
  "/.data",
  "/.github",
  "/alembic",
  "/distributed",
  "/deployment",
  "/cognee-mcp",
  "/cognee-frontend",
  "/examples",
  "/helm",
  "/licenses",
  "/logs",
  "/notebooks",
  "/profiling",
  "/tests",
  "/tools",
]

[tool.ruff]
line-length = 100
exclude = [
    "migrations/",  # Ignore migrations directory
    "notebooks/",       # Ignore notebook files
    "build/",           # Ignore build directory
    "cognee/pipelines.py",
    "cognee/modules/users/models/Group.py",
    "cognee/modules/users/models/ACL.py",
    "cognee/modules/pipelines/models/Task.py",
    "cognee/modules/data/models/Dataset.py"
]

[tool.ruff.lint]
ignore = ["F401"]<|MERGE_RESOLUTION|>--- conflicted
+++ resolved
@@ -1,10 +1,6 @@
 [project]
 name = "cognee"
-<<<<<<< HEAD
-version = "0.2.0.dev0"
-=======
-version = "0.1.44"
->>>>>>> fd77e92c
+version = "0.2.0"
 description = "Cognee - is a library for enriching LLM context with a semantic layer for better understanding and reasoning."
 authors = [
     { name = "Vasilije Markovic" },
@@ -31,6 +27,9 @@
     "nltk==3.9.1",
     "numpy>=1.26.4, <=2.1",
     "pandas>=2.2.2",
+    # Note: New s3fs and boto3 versions don't work well together
+    # Always use comaptible fixed versions of these two dependencies
+    "s3fs[boto3]==2025.3.2",
     "sqlalchemy==2.0.39",
     "aiosqlite>=0.20.0,<0.21",
     "tiktoken<=0.9.0",
@@ -40,7 +39,7 @@
     "filetype>=1.2.0",
     "aiohttp>=3.11.14",
     "aiofiles>=23.2.1",
-    "rdflib>=7.1.4,<7.2.0",
+    "owlready2>=0.47,<0.48",
     "graphistry>=0.33.5,<0.34",
     "pypdf>=4.1.0,<6.0.0",
     "jinja2>=3.1.3,<4",
